--- conflicted
+++ resolved
@@ -460,26 +460,7 @@
 }
 
 
-<<<<<<< HEAD
-void Cache::finish(){
-    uint64_t averageLatency;
-    if(upgradeCount_ > 0) averageLatency = totalUpgradeLatency_/upgradeCount_;
-    else averageLatency = 0;
-
-    coherenceMgr->printStats(statsFile_, cf_.statGroupIds_, stats_, averageLatency, 
-            missLatency_GetS_IS, missLatency_GetS_M, missLatency_GetX_IM, missLatency_GetX_SM,
-            missLatency_GetX_M, missLatency_GetSEx_IM, missLatency_GetSEx_SM, missLatency_GetSEx_M);
-#ifdef USE_VAULTSIM_HMC
-    coherenceMgr->printStatsForMacSimHMC(statCacheHits_hmc->getCollectionCount(),
-            statCacheHits_nonhmc->getCollectionCount(),
-            statCacheMisses_hmc->getCollectionCount(),
-            statCacheMisses_nonhmc->getCollectionCount(),
-            statRequest_hmc->getCollectionCount(),
-            statRequest_nonhmc->getCollectionCount());
-#endif
-=======
 void Cache::finish() {
->>>>>>> 9429bfc4
     listener_->printStats(*d_);
     delete cf_.cacheArray_;
     delete d_;
