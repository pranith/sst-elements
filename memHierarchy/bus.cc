// Copyright 2009-2015 Sandia Corporation. Under the terms
// of Contract DE-AC04-94AL85000 with Sandia Corporation, the U.S.
// Government retains certain rights in this software.
// 
// Copyright (c) 2009-2015, Sandia Corporation
// All rights reserved.
// 
// This file is part of the SST software package. For license
// information, see the LICENSE file in the top level directory of the
// distribution.

/*
 * File:   coherenceControllers.cc
 * Author: Caesar De la Paz III
 * Email:  caesar.sst@gmail.com
 */


#include <sst_config.h>
#include <sst/core/serialization.h>

#include <sstream>

#include "bus.h"

#include <csignal>
#include <boost/variant.hpp>

#include <sst/core/params.h>
#include <sst/core/simulation.h>
#include <sst/core/interfaces/stringEvent.h>
#include "memEvent.h"

using namespace std;
using namespace SST;
using namespace SST::MemHierarchy;

const Bus::key_t Bus::ANY_KEY = std::pair<uint64_t, int>((uint64_t)-1, -1);

Bus::Bus(ComponentId_t id, Params& params) : Component(id) {
	configureParameters(params);
    configureLinks();
    idleCount_ = 0;
    busOn_ = true;
}


void Bus::processIncomingEvent(SST::Event* ev) {
    eventQueue_.push(ev);
    if (!busOn_) {
        reregisterClock(defaultTimeBase_, clockHandler_);
        busOn_ = true;
        idleCount_ = 0;
    }
}

<<<<<<< HEAD
bool Bus::clockTick(Cycle_t _time) {
    unsigned numEventProcessed = 0;
    while (!eventQueue_.empty()) {
=======
bool Bus::clockTick(Cycle_t time) {

    if (!eventQueue_.empty()) {
>>>>>>> 9429bfc4
        SST::Event* event = eventQueue_.front();
        
        if (broadcast_) broadcastEvent(event);
        else sendSingleEvent(event);
        
        eventQueue_.pop();
        idleCount_ = 0;
<<<<<<< HEAD

        numEventProcessed++;
    }

    if (numEventProcessed == 0 && busOn_) {
      idleCount_++;
    }

=======
    } else if (busOn_) idleCount_++;
    
    
>>>>>>> 9429bfc4
    if (idleCount_ > idleMax_) {
        busOn_ = false;
        idleCount_ = 0;
        return true;
    }
    
    return false;
}


void Bus::broadcastEvent(SST::Event* ev) {
    MemEvent* memEvent = dynamic_cast<MemEvent*>(ev);
    LinkId_t srcLinkId = lookupNode(memEvent->getSrc());
    SST::Link* srcLink = linkIdMap_[srcLinkId];

    for (int i = 0; i < numHighNetPorts_; i++) {
        if (highNetPorts_[i] == srcLink) continue;
        highNetPorts_[i]->send(new MemEvent(*memEvent));
    }
    
    for (int i = 0; i < numLowNetPorts_; i++) {
        if (lowNetPorts_[i] == srcLink) continue;
        lowNetPorts_[i]->send( new MemEvent(*memEvent));
    }
    
    delete memEvent;
}



void Bus::sendSingleEvent(SST::Event* ev) {
    MemEvent *event = static_cast<MemEvent*>(ev);
#ifdef __SST_DEBUG_OUTPUT__
    if (DEBUG_ALL || DEBUG_ADDR == event->getBaseAddr()) {
        dbg_.debug(_L3_,"\n\n");
        dbg_.debug(_L3_,"----------------------------------------------------------------------------------------\n");    //raise(SIGINT);
        dbg_.debug(_L3_,"Incoming Event. Name: %s, Cmd: %s, Addr: %" PRIx64 ", BsAddr: %" PRIx64 ", Src: %s, Dst: %s, LinkID: %ld \n",
                   this->getName().c_str(), CommandString[event->getCmd()], event->getAddr(), event->getBaseAddr(), event->getSrc().c_str(), event->getDst().c_str(), event->getDeliveryLink()->getId());
    }
#endif
    LinkId_t dstLinkId = lookupNode(event->getDst());
    SST::Link* dstLink = linkIdMap_[dstLinkId];
    MemEvent* forwardEvent = new MemEvent(*event);
#ifdef __SST_DEBUG_OUTPUT__
    if (DEBUG_ALL || DEBUG_ADDR == forwardEvent->getBaseAddr()) {
        dbg_.debug(_L3_,"BCmd = %s \n", CommandString[forwardEvent->getCmd()]);
        dbg_.debug(_L3_,"BDst = %s \n", forwardEvent->getDst().c_str());
        dbg_.debug(_L3_,"BSrc = %s \n", forwardEvent->getSrc().c_str());
    }
#endif
    dstLink->send(forwardEvent);
    
    delete event;
}

/*----------------------------------------
 * Helper functions
 *---------------------------------------*/

void Bus::mapNodeEntry(const std::string& name, LinkId_t id) {
	std::map<std::string, LinkId_t>::iterator it = nameMap_.find(name);
	if (nameMap_.end() != it) {
            dbg_.fatal(CALL_INFO, -1, "%s, Error: Bus attempting to map node that has already been mapped\n", getName().c_str());
        }
    nameMap_[name] = id;
}

LinkId_t Bus::lookupNode(const std::string& name) {
	std::map<std::string, LinkId_t>::iterator it = nameMap_.find(name);
    if (nameMap_.end() == it) {
        dbg_.fatal(CALL_INFO, -1, "%s, Error: Bus lookup of node %s returned no mapping\n", getName().c_str(), name.c_str());
    }
    return it->second;
}

void Bus::configureLinks() {
    SST::Link* link;
    for ( int i = 0 ; i < maxNumPorts_ ; i++ ) {
        std::ostringstream linkName;
        linkName << "high_network_" << i;
        std::string ln = linkName.str();
        link = configureLink(ln, "50 ps", new Event::Handler<Bus>(this, &Bus::processIncomingEvent));
        if (link) {
            highNetPorts_.push_back(link);
            numHighNetPorts_++;
            linkIdMap_[highNetPorts_[i]->getId()] = highNetPorts_[i];
            dbg_.output(CALL_INFO, "Port %lu = Link %d\n", highNetPorts_[i]->getId(), i);
        }
    }
    
    for ( int i = 0 ; i < maxNumPorts_ ; i++ ) {
        std::ostringstream linkName;
    	linkName << "low_network_" << i;
        std::string ln = linkName.str();
    	link = configureLink(ln, "50 ps", new Event::Handler<Bus>(this, &Bus::processIncomingEvent));
        if (link) {
            lowNetPorts_.push_back(link);
            numLowNetPorts_++;
            linkIdMap_[lowNetPorts_[i]->getId()] = lowNetPorts_[i];
            dbg_.output(CALL_INFO, "Port %lu = Link %d\n", lowNetPorts_[i]->getId(), i);
        }
    }
    if (numLowNetPorts_ < 1 || numHighNetPorts_ < 1) dbg_.fatal(CALL_INFO, -1,"couldn't find number of Ports (numPorts)\n");

}

void Bus::configureParameters(SST::Params& params) {
    int debugLevel = params.find_integer("debug_level", 0);
    
    dbg_.init("--->  ", debugLevel, 0, (Output::output_location_t)params.find_integer("debug", 0));
    if (debugLevel < 0 || debugLevel > 10)     dbg_.fatal(CALL_INFO, -1, "Debugging level must be betwee 0 and 10. \n");
    int dAddr         = params.find_integer("debug_addr", -1);
    if (dAddr == -1) {
        DEBUG_ADDR = (Addr) dAddr;
        DEBUG_ALL = true;
    } else {
        DEBUG_ADDR = (Addr) dAddr;
        DEBUG_ALL = false;
    }
    numHighNetPorts_  = 0;
    numLowNetPorts_   = 0;
    maxNumPorts_      = 500;
    
    latency_      = params.find_integer("bus_latency_cycles", 1);
    idleMax_      = params.find_integer("idle_max", 6);
    busFrequency_ = params.find_string("bus_frequency", "Invalid");
    broadcast_    = params.find_integer("broadcast", 0);
    fanout_       = params.find_integer("fanout", 0);  /* TODO:  Fanout: Only send messages to lower level caches */

    if (busFrequency_ == "Invalid") dbg_.fatal(CALL_INFO, -1, "Bus Frequency was not specified\n");
    
     /* Multiply Frequency times two.  This is because an SST Bus components has
        2 SST Links (highNEt & LowNet) and thus it takes a least 2 cycles for any
        transaction (a real bus should be allowed to have 1 cycle latency).  To overcome
        this we clock the bus 2x the speed of the cores */

    UnitAlgebra uA = UnitAlgebra(busFrequency_);
    uA = uA * 2;
    busFrequency_ = uA.toString();
    
    clockHandler_ = new Clock::Handler<Bus>(this, &Bus::clockTick);
    defaultTimeBase_ = registerClock(busFrequency_, clockHandler_);
}

void Bus::init(unsigned int phase) {
    SST::Event *ev;

    for (int i = 0; i < numHighNetPorts_; i++) {
        while ((ev = highNetPorts_[i]->recvInitData())) {
            MemEvent* memEvent = dynamic_cast<MemEvent*>(ev);

            if (memEvent && memEvent->getCmd() == NULLCMD) {
                mapNodeEntry(memEvent->getSrc(), highNetPorts_[i]->getId());
                for (int k = 0; k < numLowNetPorts_; k++)
                    lowNetPorts_[k]->sendInitData(new MemEvent(*memEvent));
            } else if (memEvent) {
                for (int k = 0; k < numLowNetPorts_; k++)
                    lowNetPorts_[k]->sendInitData(new MemEvent(*memEvent));
            }
            delete memEvent;
        }
    }
    
    for (int i = 0; i < numLowNetPorts_; i++) {
        while ((ev = lowNetPorts_[i]->recvInitData())) {
            MemEvent* memEvent = dynamic_cast<MemEvent*>(ev);
            if (!memEvent) delete memEvent;
            else if (memEvent->getCmd() == NULLCMD) {
                mapNodeEntry(memEvent->getSrc(), lowNetPorts_[i]->getId());
                for (int i = 0; i < numHighNetPorts_; i++) {
                    highNetPorts_[i]->sendInitData(new MemEvent(*memEvent));
                }
                delete memEvent;
            }
            else{
                /*Ignore responses */
                delete memEvent;
            }
        }
    }
}
<|MERGE_RESOLUTION|>--- conflicted
+++ resolved
@@ -54,15 +54,9 @@
     }
 }
 
-<<<<<<< HEAD
-bool Bus::clockTick(Cycle_t _time) {
+bool Bus::clockTick(Cycle_t time) {
     unsigned numEventProcessed = 0;
     while (!eventQueue_.empty()) {
-=======
-bool Bus::clockTick(Cycle_t time) {
-
-    if (!eventQueue_.empty()) {
->>>>>>> 9429bfc4
         SST::Event* event = eventQueue_.front();
         
         if (broadcast_) broadcastEvent(event);
@@ -70,7 +64,6 @@
         
         eventQueue_.pop();
         idleCount_ = 0;
-<<<<<<< HEAD
 
         numEventProcessed++;
     }
@@ -79,11 +72,6 @@
       idleCount_++;
     }
 
-=======
-    } else if (busOn_) idleCount_++;
-    
-    
->>>>>>> 9429bfc4
     if (idleCount_ > idleMax_) {
         busOn_ = false;
         idleCount_ = 0;
