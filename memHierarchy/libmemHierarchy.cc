// Copyright 2009-2015 Sandia Corporation. Under the terms
// of Contract DE-AC04-94AL85000 with Sandia Corporation, the U.S.
// Government retains certain rights in this software.
//
// Copyright (c) 2009-2015, Sandia Corporation
// All rights reserved.
//
// This file is part of the SST software package. For license
// information, see the LICENSE file in the top level directory of the
// distribution.

#include <sst_config.h>

#include "sst/core/serialization.h"
#include "sst/core/element.h"
#include "sst/core/component.h"

#include "memEvent.h"
#include "memNIC.h"
#include "cacheController.h"
#include "Sieve/sieveController.h"
#include "bus.h"
#include "trivialCPU.h"
#include "streamCPU.h"
#include "memoryController.h"
#include "directoryController.h"
#include "dmaEngine.h"
#include "memHierarchyInterface.h"
#include "memNIC.h"
#include "membackend/memBackend.h"
#include "membackend/simpleMemBackend.h"
#include "membackend/vaultSimBackend.h"
#include "networkMemInspector.h"

#ifdef HAVE_GOBLIN_HMCSIM
#include "membackend/goblinHMCBackend.h"
#endif

#ifdef HAVE_LIBDRAMSIM
#include "membackend/dramSimBackend.h"
#include "membackend/pagedMultiBackend.h"
#endif

#ifdef HAVE_LIBHYBRIDSIM
#include "membackend/hybridSimBackend.h"
#endif

#ifdef HAVE_FDSIM
#include "membackend/flashSimBackend.h"
#endif

using namespace SST;
using namespace SST::MemHierarchy;

static const char * memEvent_port_events[] = {"memHierarchy.MemEvent", NULL};
static const char * arielAlloc_port_events[] = {"ariel.arielAllocTrackEvent", NULL};
static const char * net_port_events[] = {"memHierarchy.MemRtrEvent", NULL};

static Component* create_Cache(ComponentId_t id, Params& params)
{
	return Cache::cacheFactory(id, params);
}

static const ElementInfoParam cache_params[] = {
    /* Required */
    {"cache_frequency",         "Required, string   - Clock frequency with units. For L1s, this is usually the same as the CPU's frequency."},
    {"cache_size",              "Required, string   - Cache size with units. Eg. 4KB or 1MB"},
    {"associativity",           "Required, int      - Associativity of the cache. In set associative mode, this is the number of ways."},
    {"access_latency_cycles",   "Required, int      - Latency (in cycles) to access the cache array."},
    {"coherence_protocol",      "Required, string   - Coherence protocol. Options: MESI, MSI, NONE"},
    {"cache_line_size",         "Required, int      - Size of a cache line (aka cache block) in bytes."},
    {"hash_function",           "Optional, int      - 0 - none (default), 1 - linear, 2 - XOR"},
    {"L1",                      "Required, int      - Required for L1s, specifies whether cache is an L1. Options: 0[not L1], 1[L1]"},
    {"LLC",                     "Required, int      - NO LONGER NEEDED. Auto-detected by configure. Specifies whether cache is a last-level cache. Options: 0[not LLC], 1[LLC]"},
    {"LL",                      "Required, int      - Required for LLCs, specifies whether an LLC is also the lowest-level coherence entity in the system (e.g., no dir below). Options: 0[not LL entity], 1[LL entity]"},
    /* Not required */
    {"replacement_policy",      "Optional, string   - Replacement policy of the cache array. Options:  LRU[least-recently-used], LFU[least-frequently-used], Random, MRU[most-recently-used], or NMRU[not-most-recently-used]. ", "lru"},
    {"cache_type",              "Optional, string   - Cache type. Options: inclusive cache ('inclusive', required for L1s), non-inclusive cache ('noninclusive') or non-inclusive cache with a directory ('noninclusive_with_directory', required for non-inclusive caches with multiple upper level caches directly above them),", "inclusive"},
    {"noninclusive_directory_repl",    "Optional, string   - If non-inclusive directory exists, its replacement policy. LRU, LFU, MRU, NMRU, or RANDOM. (not case-sensitive).", "LRU"},
    {"noninclusive_directory_entries", "Optional, int  - Number of entries in the directory. Must be at least 1 if the non-inclusive directory exists.", "0"},
    {"noninclusive_directory_associativity", "Optional, int    - For a set-associative directory, number of ways.", "1"},
    {"mshr_num_entries",        "Optional, int      - Number of MSHR entries. Not valid for L1s because L1 MSHRs assumed to be sized for the CPU's load/store queue. Setting this to -1 will create a very large MSHR.", "-1"},
    {"stat_group_ids",          "Optional, int list - Stat grouping. Instructions with same IDs will be grouped for stats. Separated by commas.", ""},
    {"tag_access_latency_cycles", "Optional, int     - Latency (in cycles) to access tag portion only of cache. If not specified, defaults to access_latency_cycles","access_latency_cycles"},
    {"mshr_latency_cycles",     "Optional, int      - Latency (in cycles) to process responses in the cache (MSHR response hits). If not specified, simple intrapolation is used based on the cache access latency", "-1"},
    {"prefetcher",              "Optional, string   - Name of prefetcher module", ""},
    {"directory_at_next_level", "Optional, int      - NO LONGER NEEDED. Auto-detected by configure. Specifies if there is a directory-controller as the next lower memory level; deprecated - set 'bottom_network' to 'directory' instead", "0"},
    {"bottom_network",          "Optional, string   - NO LONGER NEEDED. Auto-detected by configure. Specifies whether the cache is connected to a network below and the entity type of the connection. Options: cache, directory, ''[no network below]", ""},
    {"top_network",             "Optional, string   - NO LONGER NEEDED. Auto-detected by configure. Specifies whether the cache is connected to a network above and the entity type of the connection. Options: cache, ''[no network above]", ""},
    {"num_cache_slices",        "Optional, int      - For a distributed, shared cache, total number of cache slices", "1"},
    {"slice_id",                "Optional, int      - For distributed, shared caches, unique ID for this cache slice", "0"},
    {"slice_allocation_policy", "Optional, string   - Policy for allocating addresses among distributed shared cache. Options: rr[round-robin]", "rr"},
    {"statistics",              "DEPRECATED         - Use Statistics API to get statistics for caches.", "0"},
    {"network_bw",              "Optional, int      - Network link bandwidth.", "1GB/s"},
    {"network_address",         "Optional, int      - When connected to a network, the network address of this cache.", "0"},
    {"network_num_vc",          "DEPRECATED         - Number of virtual channels (VCs) on the on-chip network. memHierarchy only uses one VC.", "1"},
    {"network_input_buffer_size", "Optional, int      - Size of the network's input buffer.", "1KB"},
    {"network_output_buffer_size","Optional, int      - Size of the network's output buffer.", "1KB"},
    {"debug",                   "Optional, int      - Print debug information. Options: 0[no output], 1[stdout], 2[stderr], 3[file]", "0"},
    {"debug_level",             "Optional, int      - Debugging level. Between 0 and 10", "0"},
    {"debug_addr",              "Optional, int      - Address (in decimal) to be debugged, if not specified or specified as -1, debug output for all addresses will be printed","-1"},
    {"force_noncacheable_reqs", "Optional, int      - Used for verification purposes. All requests are considered to be 'noncacheable'. Options: 0[off], 1[on]", "0"},
    {"maxRequestDelay",         "Optional, int      - Set an error timeout if memory requests take longer than this in ns (0: disable)", "0"},
    {"snoop_l1_invalidations",  "Optional, int      - Forward invalidations from L1s to processors. Options: 0[off], 1[on]", "0"},
    {"lower_is_noninclusive",      "Optional, int      - Next lower level cache is non-inclusive, changes some coherence decisions (e.g., write back clean data)", "0"},
    {NULL, NULL, NULL}
};

static const ElementInfoPort cache_ports[] = {
    {"low_network_%(low_network_ports)d",  "Ports connected to lower level caches (closer to main memory)", memEvent_port_events},
    {"high_network_%(high_network_ports)d", "Ports connected to higher level caches (closer to CPU)", memEvent_port_events},
    {"directory",   "Network link port to directory", net_port_events},
    {"cache",       "Network link port to cache", net_port_events},
    {NULL, NULL, NULL}
};

static const ElementInfoStatistic cache_statistics[] = {
    /* Cache hits and misses */
    {"CacheHits",           "Total number of cache hits", "count", 1},
    {"CacheMisses",         "Total number of cache misses", "count", 1},
    {"GetSHit_Arrival",     "GetS was handled at arrival and was a cache hit", "count", 1},
    {"GetSHit_Blocked",     "GetS was blocked in MSHR at arrival and later was a cache hit", "count", 1},
    {"GetXHit_Arrival",     "GetX was handled at arrival and was a cache hit", "count", 1},
    {"GetXHit_Blocked",     "GetX was blocked in MSHR at arrival and  later was a cache hit", "count", 1},
    {"GetSExHit_Arrival",   "GetSEx was handled at arrival and was a cache hit", "count", 1},
    {"GetSExHit_Blocked",   "GetSEx was blocked in MSHR at arrival and  later was a cache hit", "count", 1},
    {"GetSMiss_Arrival",    "GetS was handled at arrival and was a cache miss", "count", 1},
    {"GetSMiss_Blocked",    "GetS was blocked in MSHR at arrival and later was a cache miss", "count", 1},
    {"GetXMiss_Arrival",    "GetX was handled at arrival and was a cache miss", "count", 1},
    {"GetXMiss_Blocked",    "GetX was blocked in MSHR at arrival and  later was a cache miss", "count", 1},
    {"GetSExMiss_Arrival",  "GetSEx was handled at arrival and was a cache miss", "count", 1},
    {"GetSExMiss_Blocked",  "GetSEx was blocked in MSHR at arrival and  later was a cache miss", "count", 1},
    {"TotalEventsReceived", "Total number of events received by this cache", "events", 1},
    {"TotalEventsReplayed", "Total number of events that were initially blocked and then were replayed", "events", 1},
    {"MSHR_occupancy",      "Number of events in MSHR each cycle", "events", 1},
    /* Coherence events - break down GetS between S/E */
    {"SharedReadResponse",      "Coherence: Received shared response to a GetS request", "count", 2},
    {"ExclusiveReadResponse",   "Coherence: Received exclusive response to a GetS request", "count", 2},
    /* Event receives */
    {"GetS_recv",               "Event received: GetS", "count", 2},
    {"GetX_recv",               "Event received: GetX", "count", 2},
    {"GetSEx_recv",             "Event received: GetSEx", "count", 2},
    {"GetSResp_recv",           "Event received: GetSResp", "count", 2},
    {"GetXResp_recv",           "Event received: GetXResp", "count", 2},
    {"PutM_recv",               "Event received: PutM", "count", 2},
    {"PutS_recv",               "Event received: PutS", "count", 2},
    {"PutE_recv",               "Event received: PutE", "count", 2},
    {"FetchInv_recv",           "Event received: FetchInv", "count", 2},
    {"FetchInvX_recv",          "Event received: FetchInvX", "count", 2},
    {"Inv_recv",                "Event received: Inv", "count", 2},
    {"NACK_recv",               "Event: NACK received", "count", 2},
    /* Event sends */
    {"eventSent_GetS",          "Number of GetS requests sent", "events", 2},
    {"eventSent_GetX",          "Number of GetX requests sent", "events", 2},
    {"eventSent_GetSEx",        "Number of GetSEx requests sent", "events", 2},
    {"eventSent_GetSResp",      "Number of GetSResp responses sent", "events", 2},
    {"eventSent_GetXResp",      "Number of GetXResp responses sent", "events", 2},
    {"eventSent_PutS",          "Number of PutS requests sent", "events", 2},
    {"eventSent_PutE",          "Number of PutE requests sent", "events", 2},
    {"eventSent_PutM",          "Number of PutM requests sent", "events", 2},
    {"eventSent_Inv",           "Number of Inv requests sent", "events", 2},
    {"eventSent_Fetch",         "Number of Fetch requests sent", "events", 2},
    {"eventSent_FetchInv",      "Number of FetchInv requests sent", "events", 2},
    {"eventSent_FetchInvX",     "Number of FetchInvX requests sent", "events", 2},
    {"eventSent_FetchResp",     "Number of FetchResp requests sent", "events", 2},
    {"eventSent_FetchXResp",    "Number of FetchXResp requests sent", "events", 2},
    {"eventSent_AckInv",        "Number of AckInvs sent", "events", 2},
    {"eventSent_AckPut",        "Number of AckPuts sent", "events", 2},
    {"eventSent_NACK_up",       "Number of NACKs sent up (towards CPU)", "events", 2},
    {"eventSent_NACK_down",     "Number of NACKs sent down (towards main memory)", "events", 2},
    /* Event/State combinations - Count how many times an event was seen in particular state */
    {"stateEvent_GetS_I",           "Event/State: Number of times a GetS was seen in state I (Miss)", "count", 3},
    {"stateEvent_GetS_S",           "Event/State: Number of times a GetS was seen in state S (Hit)", "count", 3},
    {"stateEvent_GetS_E",           "Event/State: Number of times a GetS was seen in state E (Hit)", "count", 3},
    {"stateEvent_GetS_M",           "Event/State: Number of times a GetS was seen in state M (Hit)", "count", 3},
    {"stateEvent_GetX_I",           "Event/State: Number of times a GetX was seen in state I (Miss)", "count", 3},
    {"stateEvent_GetX_S",           "Event/State: Number of times a GetX was seen in state S (Miss)", "count", 3},
    {"stateEvent_GetX_E",           "Event/State: Number of times a GetX was seen in state E (Hit)", "count", 3},
    {"stateEvent_GetX_M",           "Event/State: Number of times a GetX was seen in state M (Hit)", "count", 3},
    {"stateEvent_GetSEx_I",         "Event/State: Number of times a GetSEx was seen in state I (Miss)", "count", 3},
    {"stateEvent_GetSEx_S",         "Event/State: Number of times a GetSEx was seen in state S (Miss)", "count", 3},
    {"stateEvent_GetSEx_E",         "Event/State: Number of times a GetSEx was seen in state E (Hit)", "count", 3},
    {"stateEvent_GetSEx_M",         "Event/State: Number of times a GetSEx was seen in state M (Hit)", "count", 3},
    {"stateEvent_GetSResp_IS",      "Event/State: Number of times a GetSResp was seen in state IS", "count", 3},
    {"stateEvent_GetSResp_IM",      "Event/State: Number of times a GetSResp was seen in state IM", "count", 3},
    {"stateEvent_GetSResp_SMInv",   "Event/State: Number of times a GetSResp was seen in state SM_Inv", "count", 3},
    {"stateEvent_GetSResp_SM",      "Event/State: Number of times a GetSResp was seen in state SM", "count", 3},
    {"stateEvent_GetXResp_IM",      "Event/State: Number of times a GetXResp was seen in state IM", "count", 3},
    {"stateEvent_GetXResp_SM",      "Event/State: Number of times a GetXResp was seen in state SM", "count", 3},
    {"stateEvent_GetXResp_SMInv",   "Event/State: Number of times a GetXResp was seen in state SM_Inv", "count", 3},
    {"stateEvent_PutS_I",           "Event/State: Number of times a PutS was seen in state I", "count", 3},
    {"stateEvent_PutS_S",           "Event/State: Number of times a PutS was seen in state S", "count", 3},
    {"stateEvent_PutS_E",           "Event/State: Number of times a PutS was seen in state E", "count", 3},
    {"stateEvent_PutS_M",           "Event/State: Number of times a PutS was seen in state M", "count", 3},
    {"stateEvent_PutS_SD",          "Event/State: Number of times a PutS was seen in state S_D", "count", 3},
    {"stateEvent_PutS_ED",          "Event/State: Number of times a PutS was seen in state E_D", "count", 3},
    {"stateEvent_PutS_MD",          "Event/State: Number of times a PutS was seen in state M_D", "count", 3},
    {"stateEvent_PutS_SMD",         "Event/State: Number of times a PutS was seen in state SM_D", "count", 3},
    {"stateEvent_PutS_SI",          "Event/State: Number of times a PutS was seen in state SI", "count", 3},
    {"stateEvent_PutS_EI",          "Event/State: Number of times a PutS was seen in state EI", "count", 3},
    {"stateEvent_PutS_MI",          "Event/State: Number of times a PutS was seen in state MI", "count", 3},
    {"stateEvent_PutS_SInv",        "Event/State: Number of times a PutS was seen in state S_Inv", "count", 3},
    {"stateEvent_PutS_EInv",        "Event/State: Number of times a PutS was seen in state E_Inv", "count", 3},
    {"stateEvent_PutS_MInv",        "Event/State: Number of times a PutS was seen in state M_Inv", "count", 3},
    {"stateEvent_PutS_SMInv",       "Event/State: Number of times a PutS was seen in state SM_Inv", "count", 3},
    {"stateEvent_PutS_EInvX",       "Event/State: Number of times a PutS was seen in state E_InvX", "count", 3},
    {"stateEvent_PutE_I",           "Event/State: Number of times a PutE was seen in state I", "count", 3},
    {"stateEvent_PutE_E",           "Event/State: Number of times a PutE was seen in state E", "count", 3},
    {"stateEvent_PutE_M",           "Event/State: Number of times a PutE was seen in state M", "count", 3},
    {"stateEvent_PutE_EI",          "Event/State: Number of times a PutE was seen in state EI", "count", 3},
    {"stateEvent_PutE_MI",          "Event/State: Number of times a PutE was seen in state MI", "count", 3},
    {"stateEvent_PutE_EInv",        "Event/State: Number of times a PutE was seen in state E_Inv", "count", 3},
    {"stateEvent_PutE_MInv",        "Event/State: Number of times a PutE was seen in state M_Inv", "count", 3},
    {"stateEvent_PutE_EInvX",       "Event/State: Number of times a PutE was seen in state E_InvX", "count", 3},
    {"stateEvent_PutE_MInvX",       "Event/State: Number of times a PutE was seen in state M_InvX", "count", 3},
    {"stateEvent_PutM_I",           "Event/State: Number of times a PutM was seen in state I", "count", 3},
    {"stateEvent_PutM_E",           "Event/State: Number of times a PutM was seen in state E", "count", 3},
    {"stateEvent_PutM_M",           "Event/State: Number of times a PutM was seen in state M", "count", 3},
    {"stateEvent_PutM_EI",          "Event/State: Number of times a PutM was seen in state EI", "count", 3},
    {"stateEvent_PutM_MI",          "Event/State: Number of times a PutM was seen in state MI", "count", 3},
    {"stateEvent_PutM_EInv",        "Event/State: Number of times a PutM was seen in state E_Inv", "count", 3},
    {"stateEvent_PutM_MInv",        "Event/State: Number of times a PutM was seen in state M_Inv", "count", 3},
    {"stateEvent_PutM_EInvX",       "Event/State: Number of times a PutM was seen in state E_InvX", "count", 3},
    {"stateEvent_PutM_MInvX",       "Event/State: Number of times a PutM was seen in state M_InvX", "count", 3},
    {"stateEvent_Inv_I",            "Event/State: Number of times an Inv was seen in state I", "count", 3},
    {"stateEvent_Inv_IS",           "Event/State: Number of times an Inv was seen in state IS", "count", 3},
    {"stateEvent_Inv_IM",           "Event/State: Number of times an Inv was seen in state IM", "count", 3},
    {"stateEvent_Inv_S",            "Event/State: Number of times an Inv was seen in state S", "count", 3},
    {"stateEvent_Inv_SM",           "Event/State: Number of times an Inv was seen in state SM", "count", 3},
    {"stateEvent_Inv_SInv",         "Event/State: Number of times an Inv was seen in state S_Inv", "count", 3},
    {"stateEvent_Inv_SI",           "Event/State: Number of times an Inv was seen in state SI", "count", 3},
    {"stateEvent_Inv_SMInv",        "Event/State: Number of times an Inv was seen in state SM_Inv", "count", 3},
    {"stateEvent_Inv_SD",           "Event/State: Number of times an Inv was seen in state S_D", "count", 3},
    {"stateEvent_FetchInv_I",       "Event/State: Number of times a FetchInv was seen in state I", "count", 3},
    {"stateEvent_FetchInv_IS",      "Event/State: Number of times a FetchInv was seen in state IS", "count", 3},
    {"stateEvent_FetchInv_IM",      "Event/State: Number of times a FetchInv was seen in state IM", "count", 3},
    {"stateEvent_FetchInv_SM",      "Event/State: Number of times a FetchInv was seen in state SM", "count", 3},
    {"stateEvent_FetchInv_S",       "Event/State: Number of times a FetchInv was seen in state S", "count", 3},
    {"stateEvent_FetchInv_E",       "Event/State: Number of times a FetchInv was seen in state E", "count", 3},
    {"stateEvent_FetchInv_M",       "Event/State: Number of times a FetchInv was seen in state M", "count", 3},
    {"stateEvent_FetchInv_EI",      "Event/State: Number of times a FetchInv was seen in state EI", "count", 3},
    {"stateEvent_FetchInv_MI",      "Event/State: Number of times a FetchInv was seen in state MI", "count", 3},
    {"stateEvent_FetchInv_EInv",    "Event/State: Number of times a FetchInv was seen in state E_Inv", "count", 3},
    {"stateEvent_FetchInv_EInvX",   "Event/State: Number of times a FetchInv was seen in state E_InvX", "count", 3},
    {"stateEvent_FetchInv_MInv",    "Event/State: Number of times a FetchInv was seen in state M_Inv", "count", 3},
    {"stateEvent_FetchInv_MInvX",   "Event/State: Number of times a FetchInv was seen in state M_InvX", "count", 3},
    {"stateEvent_FetchInv_SD",      "Event/State: Number of times a FetchInv was seen in state S_D", "count", 3},
    {"stateEvent_FetchInv_ED",      "Event/State: Number of times a FetchInv was seen in state E_D", "count", 3},
    {"stateEvent_FetchInv_MD",      "Event/State: Number of times a FetchInv was seen in state M_D", "count", 3},
    {"stateEvent_FetchInvX_I",      "Event/State: Number of times a FetchInvX was seen in state I", "count", 3},
    {"stateEvent_FetchInvX_IS",     "Event/State: Number of times a FetchInvX was seen in state IS", "count", 3},
    {"stateEvent_FetchInvX_IM",     "Event/State: Number of times a FetchInvX was seen in state IM", "count", 3},
    {"stateEvent_FetchInvX_SM",     "Event/State: Number of times a FetchInvX was seen in state SM", "count", 3},
    {"stateEvent_FetchInvX_E",      "Event/State: Number of times a FetchInvX was seen in state E", "count", 3},
    {"stateEvent_FetchInvX_M",      "Event/State: Number of times a FetchInvX was seen in state M", "count", 3},
    {"stateEvent_FetchInvX_EI",     "Event/State: Number of times a FetchInvX was seen in state EI", "count", 3},
    {"stateEvent_FetchInvX_MI",     "Event/State: Number of times a FetchInvX was seen in state MI", "count", 3},
    {"stateEvent_FetchInvX_EInv",   "Event/State: Number of times a FetchInvX was seen in state E_Inv", "count", 3},
    {"stateEvent_FetchInvX_EInvX",  "Event/State: Number of times a FetchInvX was seen in state E_InvX", "count", 3},
    {"stateEvent_FetchInvX_MInv",   "Event/State: Number of times a FetchInvX was seen in state M_Inv", "count", 3},
    {"stateEvent_FetchInvX_MInvX",  "Event/State: Number of times a FetchInvX was seen in state M_InvX", "count", 3},
    {"stateEvent_FetchInvX_ED",     "Event/State: Number of times a FetchInvX was seen in state E_D", "count", 3},
    {"stateEvent_FetchInvX_MD",     "Event/State: Number of times a FetchInvX was seen in state M_D", "count", 3},
    {"stateEvent_Fetch_I",          "Event/State: Number of times a Fetch was seen in state I", "count", 3},
    {"stateEvent_Fetch_IS",         "Event/State: Number of times a Fetch was seen in state IS", "count", 3},
    {"stateEvent_Fetch_IM",         "Event/State: Number of times a Fetch was seen in state IM", "count", 3},
    {"stateEvent_Fetch_S",          "Event/State: Number of times a Fetch was seen in state S", "count", 3},
    {"stateEvent_Fetch_SM",         "Event/State: Number of times a Fetch was seen in state SM", "count", 3},
    {"stateEvent_Fetch_SInv",       "Event/State: Number of times a Fetch was seen in state S_Inv", "count", 3},
    {"stateEvent_Fetch_SI",         "Event/State: Number of times a Fetch was seen in state SI", "count", 3},
    {"stateEvent_Fetch_SD",         "Event/State: Number of times a Fetch was seen in state S_D", "count", 3},
    {"stateEvent_FetchResp_I",      "Event/State: Number of times a FetchResp was seen in state I", "count", 3},
    {"stateEvent_FetchResp_SI",     "Event/State: Number of times a FetchResp was seen in state SI", "count", 3},
    {"stateEvent_FetchResp_EI",     "Event/State: Number of times a FetchResp was seen in state EI", "count", 3},
    {"stateEvent_FetchResp_MI",     "Event/State: Number of times a FetchResp was seen in state MI", "count", 3},
    {"stateEvent_FetchResp_SInv",   "Event/State: Number of times a FetchResp was seen in state S_Inv", "count", 3},
    {"stateEvent_FetchResp_SMInv",  "Event/State: Number of times a FetchResp was seen in state SM_Inv", "count", 3},
    {"stateEvent_FetchResp_EInv",   "Event/State: Number of times a FetchResp was seen in state E_Inv", "count", 3},
    {"stateEvent_FetchResp_MInv",   "Event/State: Number of times a FetchResp was seen in state M_Inv", "count", 3},
    {"stateEvent_FetchResp_SD",     "Event/State: Number of times a FetchResp was seen in state S_D", "count", 3},
    {"stateEvent_FetchResp_SMD",    "Event/State: Number of times a FetchResp was seen in state SM_D", "count", 3},
    {"stateEvent_FetchResp_ED",     "Event/State: Number of times a FetchResp was seen in state E_D", "count", 3},
    {"stateEvent_FetchResp_MD",     "Event/State: Number of times a FetchResp was seen in state M_D", "count", 3},
    {"stateEvent_FetchXResp_I",     "Event/State: Number of times a FetchXResp was seen in state I", "count", 3},
    {"stateEvent_FetchXResp_EInvX", "Event/State: Number of times a FetchXResp was seen in state E_InvX", "count", 3},
    {"stateEvent_FetchXResp_MInvX", "Event/State: Number of times a FetchXResp was seen in state M_InvX", "count", 3},
    {"stateEvent_AckInv_I",         "Event/State: Number of times an AckInv was seen in state I", "count", 3},
    {"stateEvent_AckInv_SInv",      "Event/State: Number of times an AckInv was seen in state S_Inv", "count", 3},
    {"stateEvent_AckInv_SMInv",     "Event/State: Number of times an AckInv was seen in state SM_Inv", "count", 3},
    {"stateEvent_AckInv_SI",        "Event/State: Number of times an AckInv was seen in state SI", "count", 3},
    {"stateEvent_AckInv_EI",        "Event/State: Number of times an AckInv was seen in state EI", "count", 3},
    {"stateEvent_AckInv_MI",        "Event/State: Number of times an AckInv was seen in state MI", "count", 3},
    {"stateEvent_AckInv_EInv",      "Event/State: Number of times an AckInv was seen in state E_Inv", "count", 3},
    {"stateEvent_AckInv_MInv",      "Event/State: Number of times an AckInv was seen in state M_Inv", "count", 3},
    {"stateEvent_AckPut_I",         "Event/State: Number of times an AckPut was seen in state I", "count", 3},
    /* Eviction - count attempts to evict in a particular state */
    {"evict_I",                 "Eviction: Attempted to evict a block in state I", "count", 3},
    {"evict_S",                 "Eviction: Attempted to evict a block in state S", "count", 3},
    {"evict_E",                 "Eviction: Attempted to evict a block in state E", "count", 3},
    {"evict_M",                 "Eviction: Attempted to evict a block in state M", "count", 3},
    {"evict_IS",                "Eviction: Attempted to evict a block in state IS", "count", 3},
    {"evict_IM",                "Eviction: Attempted to evict a block in state IM", "count", 3},
    {"evict_SM",                "Eviction: Attempted to evict a block in state SM", "count", 3},
    {"evict_SInv",              "Eviction: Attempted to evict a block in state S_Inv", "count", 3},
    {"evict_EInv",              "Eviction: Attempted to evict a block in state E_Inv", "count", 3},
    {"evict_MInv",              "Eviction: Attempted to evict a block in state M_Inv", "count", 3},
    {"evict_SMInv",             "Eviction: Attempted to evict a block in state SM_Inv", "count", 3},
    {"evict_EInvX",             "Eviction: Attempted to evict a block in state E_InvX", "count", 3},
    {"evict_MInvX",             "Eviction: Attempted to evict a block in state M_InvX", "count", 3},
    {"evict_SI",                "Eviction: Attempted to evict a block in state SI", "count", 3},
    /* Latency for different kinds of misses*/
    {"latency_GetS_IS",         "Latency for read misses in I state", "cycles", 1},
    {"latency_GetS_M",          "Latency for read misses that find the block owned by another cache in M state", "cycles", 1},
    {"latency_GetX_IM",         "Latency for write misses in I state", "cycles", 1},
    {"latency_GetX_SM",         "Latency for write misses in S state", "cycles", 1},
    {"latency_GetX_M",          "Latency for write misses that find the block owned by another cache in M state", "cycles", 1},
    {"latency_GetSEx_IM",       "Latency for read-exclusive misses in I state", "cycles", 1},
    {"latency_GetSEx_SM",       "Latency for read-exclusive misses in S state", "cycles", 1},
    {"latency_GetSEx_M",        "Latency for read-exclusive misses that find the block owned by another cache in M state", "cycles", 1},
<<<<<<< HEAD
#ifdef USE_VAULTSIM_HMC    
    /* hmc counters */
    {"hmcCacheHits", "cache hit number for hmc instructions", "count", 1},
    {"nonhmcCacheHits", "cache hit number for nonhmc instructions", "count", 1},
    {"hmcCacheMisses", "cache miss number for hmc instructions", "count", 1},
    {"nonhmcCacheMisses", "cache miss number for nonhmc instructions", "count", 1},
    {"hmcRequest", "number of received hmc requests", "count", 1},
    {"nonhmcRequest", "number of received nonhmc requests", "count", 1},
#endif
=======
    /* Miscellaneous */
    {"EventStalledForLockedCacheline",  "Number of times an event (FetchInv, FetchInvX, eviction, Fetch, etc.) was stalled because a cache line was locked", "instances", 1},
>>>>>>> 9429bfc4
    {NULL, NULL, NULL, 0}
};


static Component* create_Sieve(ComponentId_t id, Params& params)
{
	return Sieve::sieveFactory(id, params);
}

static const ElementInfoParam sieve_params[] = {
    /* Required */
    {"cache_size",              "Required, string   - Cache size with units. Eg. 4KB or 1MB"},
    {"associativity",           "Required, int      - Associativity of the cache. In set associative mode, this is the number of ways."},
    {"cache_line_size",         "Required, int      - Size of a cache line (aka cache block) in bytes."},
    /* Not required */
    {"profiler",                "Optional, string   - Name of profiling module. Currently only configured to work with cassini.AddrHistogrammer. Add params using 'profiler.paramName'", ""},
    {"debug",                   "Optional, int      - Print debug information. Options: 0[no output], 1[stdout], 2[stderr], 3[file]", "0"},
    {"debug_level",             "Optional, int      - Debugging level. Between 0 and 10", "0"},
    {"output_file",             "Optional, string   – Name of file to output malloc information to", "sieveMallocRank.txt"},
    {NULL, NULL, NULL}
};

static const ElementInfoPort sieve_ports[] = {
    {"cpu_link_%(port)d", "Ports connected to the CPUs", memEvent_port_events},
    {"alloc_link", "Connection to the CPU's allocation/free notification", 
     arielAlloc_port_events},
    {NULL, NULL, NULL}
};

static const ElementInfoStatistic sieve_statistics[] = {
    {"ReadHits",    "Number of read requests that hit in the sieve", "count", 1},
    {"ReadMisses",  "Number of read requests that missed in the sieve", "count", 1},
    {"WriteHits",   "Number of write requests that hit in the sieve", "count", 1},
    {"WriteMisses", "Number of write requests that missed in the sieve", "count", 1},
    {NULL, NULL, NULL, 0},
};



static Component* create_Bus(ComponentId_t id, Params& params)
{
    return new Bus( id, params );
}

static const ElementInfoParam bus_params[] = {
    {"bus_frequency",       "Bus clock frequency"},
    {"broadcast",           "If set, messages are broadcasted to all other ports", "0"},
    {"fanout",              "If set, messages from the high network are replicated and sent to all low network ports", "0"},
    {"bus_latency_cycles",  "Bus latency in cycles", "0"},
    {"idle_max",            "Bus temporarily turns off clock after this amount of idle cycles", "6"},
    {"debug",               "Prints debug statements --0[No debugging], 1[STDOUT], 2[STDERR], 3[FILE]--", "0"},
    {"debug_level",         "Debugging level: 0 to 10", "0"},
    {"debug_addr",          "Optional, int      - Address (in decimal) to be debugged, if not specified or specified as -1, debug output for all addresses will be printed","-1"},
    {NULL, NULL}
};


static const ElementInfoPort bus_ports[] = {
    {"low_network_%(low_network_ports)d",  "Ports connected to lower level caches (closer to main memory)", memEvent_port_events},
    {"high_network_%(high_network_ports)d", "Ports connected to higher level caches (closer to CPU)", memEvent_port_events},
    {NULL, NULL, NULL}
};


static Component* create_trivialCPU(ComponentId_t id, Params& params){
	return new trivialCPU( id, params );
}

static const ElementInfoPort cpu_ports[] = {
    {"mem_link", "Connection to caches.", NULL},
    {NULL, NULL, NULL}
};

static const ElementInfoParam cpu_params[] = {
    {"verbose",                 "Determine how verbose the output from the CPU is", "1"},
    {"rngseed",                 "Set a seed for the random generation of addresses", "7"},
    {"commFreq",                "How often to do a memory operation."},
    {"memSize",                 "Size of physical memory."},
    {"do_write",                "Enable writes to memory (versus just reads).", "1"},
    {"num_loadstore",           "Stop after this many reads and writes.", "-1"},
    {"noncacheableRangeStart",  "Beginning of range of addresses that are noncacheable.", "0x0"},
    {"noncacheableRangeEnd",    "End of range of addresses that are noncacheable.", "0x0"},
    {"addressoffset",           "Apply an offset to a calculated address to check for non-alignment issues", "0"},
    {NULL, NULL, NULL}
};


static Component* create_streamCPU(ComponentId_t id, Params& params){
	return new streamCPU( id, params );
}



static Component* create_MemController(ComponentId_t id, Params& params){
	return new MemController( id, params );
}

static const ElementInfoParam memctrl_params[] = {
    {"mem_size",            "Size of physical memory in MB (*deprecated*)", "0"},
    {"backend.mem_size",    "Size of physical memory in MB", "0"},
    {"range_start",         "Address Range where physical memory begins", "0"},
    {"interleave_size",     "Size of interleaved pages in KB.", "0"},
    {"interleave_step",     "Distance between sucessive interleaved pages on this controller in KB.", "0"},
    {"memory_file",         "Optional backing-store file to pre-load memory, or store resulting state", "N/A"},
    {"clock",               "Clock frequency of controller", NULL},
    //{"divert_DC_lookups",   "Divert Directory controller table lookups from the memory system, use a fixed latency (access_time). Default:0", "0"},
    {"backend",             "Timing backend to use:  Default to simpleMem", "memHierarchy.simpleMem"},
    {"request_width",       "Size of a DRAM request in bytes.  Should be a power of 2 - default 64", "64"},
    {"direct_link_latency", "Latency when using the 'direct_link', rather than 'snoop_link'", "10 ns"},
    {"debug",               "0 (default): No debugging, 1: STDOUT, 2: STDERR, 3: FILE.", "0"},
    {"debug_level",         "Debugging level: 0 to 10", "0"},
    {"debug_addr",          "Optional, int      - Address (in decimal) to be debugged, if not specified or specified as -1, debug output for all addresses will be printed","-1"},
    {"statistics",          "DEPRECATED - use Statistics API to get statistics for memory controller","0"},
    {"trace_file",          "File name (optional) of a trace-file to generate.", ""},
    {"coherence_protocol",  "Coherence protocol.  Supported: MESI (default), MSI"},
    {"listenercount",       "Counts the number of listeners attached to this controller, these are modules for tracing or components like prefetchers", "0"},
    {"listener%(listenercount)d", "Loads a listener module into the controller", ""},
    {"direct_link",         "NO LONGER NEEDED. Auto-detected by configure. Specifies whether memory is directly connected to a directory/cache (1) or is connected via the network (0)","1"},
    {"network_bw",          "Network link bandwidth.", NULL},
    {"network_address",     "Network address of component.", ""},
    {"network_num_vc",      "DEPRECATED. Number of virtual channels (VCs) on the on-chip network. memHierarchy only uses one VC.", "1"},
    {"network_input_buffer_size",   "Size of the network's input buffer.", "1KB"},
    {"network_output_buffer_size",  "Size of the network's output buffer.", "1KB"},
    {"do_not_back",         "DO NOT use this parameter if simulation depends on correct memory values. Otherwise, set to '1' to reduce simulation's memory footprint", "0"},
    {NULL, NULL, NULL}
};

static const ElementInfoStatistic memctrl_statistics[] = {
    /* Cache hits and misses */
    { "cycles_with_issue",                  "Total cycles with successful issue to back end",   "cycles", 1 },
    { "cycles_attempted_issue_but_rejected","Total cycles where an attempt to issue to backend was rejected (indicates backend full)", "cycles", 1 },
    { "total_cycles",                       "Total cycles called at the memory controller",     "cycles", 1 },
    { "requests_received_GetS",             "Number of GetS (read) requests received",          "requests", 1},
    { "requests_received_GetSEx",           "Number of GetSEx (read) requests received",        "requests", 1},
    { "requests_received_GetX",             "Number of GetX (read) requests received",          "requests", 1},
    { "requests_received_PutM",             "Number of PutM (write) requests received",         "requests", 1},
    { "outstanding_requests",               "Total number of outstanding requests each cycle",  "requests", 1},
    { NULL, NULL, NULL, 0 }
};

static const ElementInfoPort memctrl_ports[] = {
    {"direct_link",     "Directly connect to another component (like a Directory Controller).", memEvent_port_events},
    {"cube_link",       "Link to VaultSim.", NULL}, /* TODO:  Make this generic */
    {"network",         "Network link to another component", net_port_events},
    {NULL, NULL, NULL}
};


static SubComponent* create_Mem_SimpleSim(Component* comp, Params& params){
    return new SimpleMemory(comp, params);
}

static const ElementInfoParam simpleMem_params[] = {
    { "verbose",          "Sets the verbosity of the backend output", "0" },
    {"access_time",     "Constant latency of memory operation.", "100 ns"},
    {NULL, NULL}
};


#if defined(HAVE_LIBDRAMSIM)
static SubComponent* create_Mem_DRAMSim(Component* comp, Params& params){
    return new DRAMSimMemory(comp, params);
}


static const ElementInfoParam dramsimMem_params[] = {
    { "verbose",          "Sets the verbosity of the backend output", "0" },
    {"device_ini",      "Name of DRAMSim Device config file", NULL},
    {"system_ini",      "Name of DRAMSim Device system file", NULL},
    {NULL, NULL, NULL}
};

static SubComponent* create_Mem_pagedMulti(Component* comp, Params& params){
    return new pagedMultiMemory(comp, params);
}


static const ElementInfoParam pagedMultiMem_params[] = {
    { "verbose",          "Sets the verbosity of the backend output", "0" },
    {"device_ini",      "Name of DRAMSim Device config file", NULL},
    {"system_ini",      "Name of DRAMSim Device system file", NULL},
    {"collect_stats",      "Name of DRAMSim Device system file", "0"},
    {"transfer_delay",      "Time (in ns) to transfer page to fast mem", "250"},
    {"threshold",      "Threshold (touches/quantum)", "4"},
    {"scan_threshold",      "scan Threshold (for SC strategies)", "4"},
    {"seed",      "RNG Seed", "1447"},
    {"page_add_strategy",      "Page Addition Strategy", "T"},
    {"page_replace_strategy",      "Page Replacement Strategy", "FIFO"},
    {"access_time", "Constant time memory access for \"fast\" memory", "35ns"},
    {"max_fast_pages", "Number of \"fast\" (constant time) pages", "256"},
    {"page_shift", "Size of page (2^x bytes)", "12"},
    {"quantum", "time period for when page access counts is shifted", "5ms"},
    {"accStatsPrefix","File name for acces pattern statistics",""},
    {NULL, NULL, NULL}
};

static const ElementInfoStatistic pagedMultiMem_statistics[] = {
    {"fast_hits", "Number of accesses that 'hit' a fast page", "count", 1},
    {"fast_swaps", "Number of pages swapped between 'fast' and 'slow' memory", "count", 1},
    {"fast_acc", "Number of total accesses to the memory backend", "count", 1},
    {"t_pages", "Number of total pages", "count", 1},
    { NULL, NULL, NULL, 0 }
};

#endif

#if defined(HAVE_LIBHYBRIDSIM)
static SubComponent* create_Mem_HybridSim(Component* comp, Params& params){
    return new HybridSimMemory(comp, params);
}


static const ElementInfoParam hybridsimMem_params[] = {
    { "verbose",          "Sets the verbosity of the backend output", "0" },
    {"device_ini",      "Name of HybridSim Device config file", NULL},
    {"system_ini",      "Name of HybridSim Device system file", NULL},
    {NULL, NULL, NULL}
};

#endif

static SubComponent* create_Mem_VaultSim(Component* comp, Params& params){
    return new VaultSimMemory(comp, params);
}

#ifdef HAVE_GOBLIN_HMCSIM
static SubComponent* create_Mem_GOBLINHMCSim(Component* comp, Params& params){
    return new GOBLINHMCSimBackend(comp, params);
}

static const ElementInfoParam goblin_hmcsim_Mem_params[] = {
	{ "verbose",		"Sets the verbosity of the backend output", "0" },
	{ "device_count",	"Sets the number of HMCs being simulated, default=1, max=8", "1" },
	{ "link_count", 	"Sets the number of links being simulated, min=4, max=8, default=4", "4" },
	{ "vault_count",	"Sets the number of vaults being simulated, min=16, max=32, default=16", "16" },
	{ "queue_depth",	"Sets the depth of the HMC request queue, min=2, max=65536, default=2", "2" },
  	{ "dram_count",         "Sets the number of DRAM blocks per cube\n", "20" },
	{ "xbar_depth",         "Sets the queue depth for the HMC X-bar", "8" },
        { "max_req_size",       "Sets the maximum requests which can be inflight from the controller side at any time", "32" },
	{ "trace-banks", 	"Decides where tracing for memory banks is enabled, \"yes\" or \"no\", default=\"no\"", "no" },
	{ "trace-queue", 	"Decides where tracing for queues is enabled, \"yes\" or \"no\", default=\"no\"", "no" },
	{ "trace-cmds", 	"Decides where tracing for commands is enabled, \"yes\" or \"no\", default=\"no\"", "no" },
	{ "trace-latency", 	"Decides where tracing for latency is enabled, \"yes\" or \"no\", default=\"no\"", "no" },
	{ "trace-stalls", 	"Decides where tracing for memory stalls is enabled, \"yes\" or \"no\", default=\"no\"", "no" },
	{ "tag_count",		"Sets the number of inflight tags that can be pending at any point in time", "16" },
	{ "capacity_per_device", "Sets the capacity of the device being simulated in GB, min=2, max=8, default is 4", "4" },
	{ NULL, NULL, NULL }
};
#endif

#ifdef HAVE_FDSIM

static SubComponent* create_Mem_FDSim(Component* comp, Params& params){
    return new FlashDIMMSimMemory(comp, params);
}

static const ElementInfoParam fdsimMem_params[] = {
    { "device_ini",       "Name of HybridSim Device config file", "" },
    { "verbose",          "Sets the verbosity of the backend output", "0" },
    { "trace",            "Sets the name of a file to record trace output", "" },
    { "max_pending_reqs", "Sets the maximum number of requests that can be outstanding", "32" },
    { NULL, NULL, NULL }
};

#endif

static const ElementInfoParam vaultsimMem_params[] = {
    { "verbose",          "Sets the verbosity of the backend output", "0" },
    {"access_time",     "When not using DRAMSim, latency of memory operation.", "100 ns"},
    {NULL, NULL, NULL}
};



static Module* create_MemInterface(Component *comp, Params &params) {
    return new MemHierarchyInterface(comp, params);
}


static Module* create_MemNIC(Component *comp, Params &params) {
    return new MemNIC(comp, params);
}


static Component* create_DirectoryController(ComponentId_t id, Params& params){
	return new DirectoryController( id, params );
}

static const ElementInfoParam dirctrl_params[] = {
    {"network_bw",          "Network link bandwidth.", NULL},
    {"network_address",     "Network address of component.", ""},
    {"network_num_vc",      "DEPRECATED. Number of virtual channels (VCs) on the on-chip network. memHierarchy only uses one VC.", "1"},
    {"network_input_buffer_size",   "Size of the network's input buffer.", "1KB"},
    {"network_output_buffer_size",  "Size of the network's output buffer.", "1KB"},
    {"addr_range_start",    "Start of Address Range, for this controller.", "0"},
    {"addr_range_end",      "End of Address Range, for this controller.", NULL},
    {"interleave_size",     "(optional) Size of interleaved pages in KB.", "0"},
    {"interleave_step",     "(optional) Distance between sucessive interleaved pages on this controller in KB.", "0"},
    {"clock",               "Clock rate of controller.", "1GHz"},
    {"entry_cache_size",    "Size (in # of entries) the controller will cache.", "0"},
    {"debug",               "0 (default): No debugging, 1: STDOUT, 2: STDERR, 3: FILE.", "0"},
    {"debug_level",         "Debugging level: 0 to 10", "0"},
    {"debug_addr",              "Optional, int      - Address (in decimal) to be debugged, if not specified or specified as -1, debug output for all addresses will be printed","-1"},
    {"statistics",          "DEPRECATED - Use the Statistics API to get statistics", "0"},
    {"cache_line_size",     "Size of a cache line [aka cache block] in bytes.", "64"},
    {"coherence_protocol",  "Coherence protocol.  Supported --MESI, MSI--"},
    {"mshr_num_entries",    "Number of MSHRs. Set to -1 for almost unlimited number.", "-1"},
    {"direct_mem_link",     "NO LONGER NEEDED. Auto-detected by configure. Specifies whether directory has a direct connection to memory (1) or is connected via a network (0)","1"},
    {"net_memory_name",     "For directories connected to a memory over the network: name of the memory this directory owns", ""},
    {"access_latency_cycles", "Latency of directory access in cycles", "0"},
    {"mshr_latency_cycles", "Latency of mshr access in cycles", "0"},
    {NULL, NULL, NULL}
};

static const ElementInfoPort dirctrl_ports[] = {
    {"memory",      "Link to Memory Controller", NULL},
    {"network",     "Network Link", NULL},
    {NULL, NULL, NULL}
};


static const ElementInfoStatistic dirctrl_statistics[] = {
    {"replacement_request_latency",     "Total latency in ns of all replacement (put*) requests handled",       "nanoseconds",  1},
    {"get_request_latency",             "Total latency in ns of all get* requests handled",                     "nanoseconds",  1},
    {"directory_cache_hits",            "Number of requests that hit in the directory cache",                   "requests",     1},
    {"mshr_hits",                       "Number of requests that hit in the MSHRs",                             "requests",     1},
    {"requests_received_GetS",          "Number of GetS (read-shared) requests received",                       "requests",     1},
    {"requests_received_GetX",          "Number of GetX (write-exclusive) requests received",                   "requests",     1},
    {"requests_received_GetSEx",        "Number of GetSEx (read-exclusive) requests received",                  "requests",     1},
    {"requests_received_PutS",          "Number of PutS (shared replacement) requests received",                "requests",     1},
    {"requests_received_PutE",          "Number of PutE (clean exclusive replacement) requests received",       "requests",     1},
    {"requests_received_PutM",          "Number of PutM (dirty exclusive replacement) requests received",       "requests",     1},
    {"responses_received_NACK",         "Number of NACK responses received",                                    "responses",    1},
    {"responses_received_FetchResp",    "Number of FetchResp responses received (response to FetchInv/Fetch)",  "responses",    1},
    {"responses_received_FetchXResp",   "Number of FetchXResp responses received (response to FetchXInv) ",     "responses",    1},
    {"responses_received_PutS",         "Number of PutS (shared replacement) requests received that raced with an Inv/Fetch* and were treated as a response to that Inv/Fetch*",   "requests",     1},
    {"responses_received_PutE",         "Number of PutE (clean exclusive replacement) requests received that raced with a Fetch* and were treated as a response to that Fetch*",   "requests",     1},
    {"responses_received_PutM",         "Number of PutM (dirty exclusive replacement) requests received that raced with a Fetch* and were treated as a response to that Fetch*",   "requests",     1},
    {"memory_requests_directory_entry_read", "Number of read requests for a directory entry sent to memory",    "requests",     1},
    {"memory_requests_directory_entry_write","Number of write requests for a directory entry sent to memory",   "requests",     1},
    {"memory_requests_data_read",       "Number of read requests for data sent to memory",                      "requests",     1},
    {"memory_requests_data_write",      "Number of write requests for data sent to memory",                     "requests",     1},
    {"requests_sent_Inv",               "Number of Inv (invalidate) requests sent to LLCs",                     "requests",     1},
    {"requests_sent_FetchInv",          "Number of FetchInv (invalidate and fetch exclusive data) requests sent to LLCs",   "requests",     1},
    {"requests_sent_FetchInvX",         "Number of FetchInvX (fetch exclusive data and downgrade) requests sent to LLCs",   "requests",     1},
    {"responses_sent_NACK",             "Number of NACK responses sent to LLCs",                                            "responses",    1},
    {"responses_sent_GetSResp",         "Number of GetSResp (data response to GetS or GetSEx) responses sent to LLCs",      "responses",    1},
    {"responses_sent_GetXResp",         "Number of GetXResp (data response to GetX) responses sent to LLCs",                "responses",    1},
    {"MSHR_occupancy",                  "Number of events in MSHR each cycle",                                  "events",       1},
    {NULL, NULL, NULL, 0}
};


static Component* create_DMAEngine(ComponentId_t id, Params& params){
	return new DMAEngine( id, params );
}

static const ElementInfoParam dmaengine_params[] = {
    {"debug",           "0 (default): No debugging, 1: STDOUT, 2: STDERR, 3: FILE.", "0"},
    {"debug_level",     "Debugging level: 0 to 10", "0"},
    {"clockRate",       "Clock Rate for processing DMAs.", "1GHz"},
    {"netAddr",         "Network address of component.", NULL},
    {"network_num_vc",  "DEPRECATED. Number of virtual channels (VCs) on the on-chip network. memHierarchy only uses one VC.", "1"},
    {"printStats",      "0 (default): Don't print, 1: STDOUT, 2: STDERR, 3: FILE.", "0"},
    {NULL, NULL, NULL}
};


static const ElementInfoPort dmaengine_ports[] = {
    {"netLink",     "Network Link",     net_port_events},
    {NULL, NULL, NULL}
};

static SubComponent* load_networkMemoryInspector(Component* parent, 
                                                 Params& params) {
    return new networkMemInspector(parent);
}

static const ElementInfoSubComponent subcomponents[] = {
    {
        "simpleMem",
        "Simple constant-access time memory",
        NULL, /* Advanced help */
        create_Mem_SimpleSim, /* Module Alloc w/ params */
        simpleMem_params,
        NULL, /* statistics */
        "SST::MemHierarchy::MemBackend"
    },
#if defined(HAVE_LIBDRAMSIM)
    {
        "dramsim",
        "DRAMSim-driven memory timings",
        NULL, /* Advanced help */
        create_Mem_DRAMSim, /* Module Alloc w/ params */
        dramsimMem_params,
        NULL, /* statistics */
        "SST::MemHierarchy::MemBackend"
    },
    {
        "pagedMulti",
        "DRAMSim-driven memory timings with a fixed timing multi-level memory using paging",
        NULL, /* Advanced help */
        create_Mem_pagedMulti, /* Module Alloc w/ params */
        pagedMultiMem_params,
        pagedMultiMem_statistics, /* statistics */
        "SST::MemHierarchy::MemBackend"
    },
#endif
#if defined(HAVE_LIBHYBRIDSIM)
    {
        "hybridsim",
        "HybridSim-driven memory timings",
        NULL, /* Advanced help */
        create_Mem_HybridSim, /* Module Alloc w/ params */
        hybridsimMem_params,
        NULL, /* statistics */
        "SST::MemHierarchy::MemBackend"
    },
#endif
#ifdef HAVE_GOBLIN_HMCSIM
    {
        "goblinHMCSim",
        "GOBLIN HMC Simulator driven memory timings",
        NULL, /* Advanced help */
        create_Mem_GOBLINHMCSim, /* Module Alloc w/ params */
        goblin_hmcsim_Mem_params,
        NULL, /* statistics */
        "SST::MemHierarchy::MemBackend"
    },
#endif
#ifdef HAVE_FDSIM
    {
        "flashDIMMSim",
        "FlashDIMM Simulator driven memory timings",
        NULL, /* Advanced help */
        create_Mem_FDSim, /* Module Alloc w/ params */
        fdsimMem_params,
        NULL, /* statistics */
        "SST::MemHierarchy::MemBackend"
    },
#endif
    {
        "vaultsim",
        "VaultSim Memory timings",
        NULL, /* Advanced help */
        create_Mem_VaultSim, /* Module Alloc w/ params */
        vaultsimMem_params,
        NULL, /* statistics */
        "SST::MemHierarchy::MemBackend"
    },
    { "networkMemoryInspector",
      "Used to classify memory traffic going through a network router",
      NULL,
      load_networkMemoryInspector,
      NULL,
      networkMemoryInspector_statistics,
      "SST::Interfaces::SimpleNetwork::NetworkInspector"
    },
    {NULL, NULL, NULL, NULL, NULL, NULL}
};

static const ElementInfoModule modules[] = {
    {
        "memInterface",
        "Simplified interface to Memory Hierarchy",
        NULL,
        NULL,
        create_MemInterface,
        NULL,
        "SST::Interfaces::SimpleMem"
    },
    {
        "memNIC",
        "Memory-oriented Network Interface",
        NULL, /* Advanced help */
        NULL, /* ModuleAlloc */
        create_MemNIC, /* Module Alloc w/ params */
        NULL, /* Params */
        NULL, /* Interface */
    },
    {NULL, NULL, NULL, NULL, NULL, NULL}
};


static const ElementInfoComponent components[] = {
	{   "Cache",
	    "Cache Component",
	    NULL,
            create_Cache,
            cache_params,
            cache_ports,
            COMPONENT_CATEGORY_MEMORY,
            cache_statistics
	},
        {   "Sieve",
	    "Simple Cache Filtering Component to model LL private caches",
	    NULL,
            create_Sieve,
            sieve_params,
            sieve_ports,
            COMPONENT_CATEGORY_MEMORY,
            sieve_statistics	
        },
	{   "Bus",
	    "Mem Hierarchy Bus Component",
	    NULL,
	    create_Bus,
            bus_params,
            bus_ports,
            COMPONENT_CATEGORY_MEMORY
	},
	{   "MemController",
	    "Memory Controller Component",
	    NULL,
	    create_MemController,
            memctrl_params,
            memctrl_ports,
            COMPONENT_CATEGORY_MEMORY,
	    memctrl_statistics
	},
	{   "DirectoryController",
	    "Coherencey Directory Controller Component",
	    NULL,
	    create_DirectoryController,
            dirctrl_params,
            dirctrl_ports,
            COMPONENT_CATEGORY_MEMORY,
	    dirctrl_statistics
        },
	{   "DMAEngine",
	    "DMA Engine Component",
	    NULL,
	    create_DMAEngine,
            dmaengine_params,
            dmaengine_ports,
            COMPONENT_CATEGORY_MEMORY
	},
	{   "trivialCPU",
	    "Simple Demo CPU for testing",
	    NULL,
	    create_trivialCPU,
            cpu_params,
            cpu_ports,
            COMPONENT_CATEGORY_PROCESSOR
	},
	{   "streamCPU",
	    "Simple Demo STREAM CPU for testing",
	    NULL,
	    create_streamCPU,
            cpu_params,
            cpu_ports,
            COMPONENT_CATEGORY_PROCESSOR
	},
	{ NULL, NULL, NULL, NULL, NULL, NULL, 0}
};

static const ElementInfoEvent memHierarchy_events[] = {
	{ "MemEvent", "Event to interact with the memHierarchy", NULL, NULL },
	{ "DMACommand", "Event to interact with DMA engine", NULL, NULL },
	{ NULL, NULL, NULL, NULL }
};

extern "C" {
	ElementLibraryInfo memHierarchy_eli = {
		"memHierarchy",
		"Cache Hierarchy",
		components,
        	memHierarchy_events, /* Events */
        	NULL, /* Introspectors */
        	modules,
		subcomponents,
		NULL,
		NULL, 
                NULL
	};
}

BOOST_CLASS_EXPORT(SST::MemHierarchy::MemEvent)
BOOST_CLASS_EXPORT(SST::MemHierarchy::DMACommand)


BOOST_CLASS_EXPORT(SST::MemHierarchy::MemNIC::MemRtrEvent)
BOOST_CLASS_EXPORT(SST::MemHierarchy::MemNIC::InitMemRtrEvent)<|MERGE_RESOLUTION|>--- conflicted
+++ resolved
@@ -317,7 +317,8 @@
     {"latency_GetSEx_IM",       "Latency for read-exclusive misses in I state", "cycles", 1},
     {"latency_GetSEx_SM",       "Latency for read-exclusive misses in S state", "cycles", 1},
     {"latency_GetSEx_M",        "Latency for read-exclusive misses that find the block owned by another cache in M state", "cycles", 1},
-<<<<<<< HEAD
+    /* Miscellaneous */
+    {"EventStalledForLockedCacheline",  "Number of times an event (FetchInv, FetchInvX, eviction, Fetch, etc.) was stalled because a cache line was locked", "instances", 1},
 #ifdef USE_VAULTSIM_HMC    
     /* hmc counters */
     {"hmcCacheHits", "cache hit number for hmc instructions", "count", 1},
@@ -327,10 +328,6 @@
     {"hmcRequest", "number of received hmc requests", "count", 1},
     {"nonhmcRequest", "number of received nonhmc requests", "count", 1},
 #endif
-=======
-    /* Miscellaneous */
-    {"EventStalledForLockedCacheline",  "Number of times an event (FetchInv, FetchInvX, eviction, Fetch, etc.) was stalled because a cache line was locked", "instances", 1},
->>>>>>> 9429bfc4
     {NULL, NULL, NULL, 0}
 };
 
