--- conflicted
+++ resolved
@@ -339,7 +339,11 @@
     Statistic<uint64_t>* statFetchInvX_recv;
     Statistic<uint64_t>* statInv_recv;
     Statistic<uint64_t>* statNACK_recv;
-<<<<<<< HEAD
+    Statistic<uint64_t>* statTotalEventsReceived;
+    Statistic<uint64_t>* statTotalEventsReplayed;   // Used to be "MSHR Hits" but this makes more sense because incoming events may be an MSHR hit but will be counted as "event received"
+    Statistic<uint64_t>* statInvStalledByLockedLine;
+
+    Statistic<uint64_t>* statMSHROccupancy;
 #ifdef USE_VAULTSIM_HMC
     Statistic<uint64_t>* statCacheHits_hmc;
     Statistic<uint64_t>* statCacheHits_nonhmc;
@@ -348,13 +352,6 @@
     Statistic<uint64_t>* statRequest_hmc;
     Statistic<uint64_t>* statRequest_nonhmc;
 #endif
-=======
-    Statistic<uint64_t>* statTotalEventsReceived;
-    Statistic<uint64_t>* statTotalEventsReplayed;   // Used to be "MSHR Hits" but this makes more sense because incoming events may be an MSHR hit but will be counted as "event received"
-    Statistic<uint64_t>* statInvStalledByLockedLine;
-
-    Statistic<uint64_t>* statMSHROccupancy;
->>>>>>> 9429bfc4
 };
 
 
