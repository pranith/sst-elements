--- conflicted
+++ resolved
@@ -31,9 +31,6 @@
 #include <list>
 #include <vector>
 #include "memNIC.h"
-#include <sstream>
-#include <fstream>
-#include <boost/algorithm/string.hpp>
 
 using namespace std;
 using namespace SST::MemHierarchy;
@@ -91,40 +88,11 @@
     virtual CacheAction handleInvalidationRequest(MemEvent * event, CacheLine * line, bool replay) =0;
     virtual CacheAction handleEviction(CacheLine * line, string rqstr, bool fromDataCache=false) =0;
     virtual CacheAction handleResponse(MemEvent * event, CacheLine * line, MemEvent * request) =0;
-<<<<<<< HEAD
-   
-    virtual void printStats(int _statsFile, vector<int> statGroupIds, map<int, CtrlStats> _ctrlStats, uint64_t _updgradeLatency, uint64_t lat_GetS_IS, uint64_t lat_GetS_M, uint64_t lat_GetX_IM, uint64_t lat_GetX_SM, uint64_t lat_GetX_M, uint64_t lat_GetSEx_IM, uint64_t lat_GetSEx_SM, uint64_t lat_GetSEx_M) =0;
-
-#ifdef USE_VAULTSIM_HMC
-    void printStatsForMacSimHMC(uint64_t _CacheHits_hmc, uint64_t _CacheHits_nonhmc,
-            uint64_t _CacheMisses_hmc, uint64_t _CacheMisses_nonhmc,
-            uint64_t _Request_hmc, uint64_t _Request_nonhmc)
-    {
-        stringstream ss;
-        ss << name_.c_str() << ".stat.out";
-        string filename = ss.str();
-
-        ofstream ofs;
-        ofs.exceptions(std::ofstream::eofbit | std::ofstream::failbit | std::ofstream::badbit);
-        ofs.open(filename.c_str(), std::ios_base::out | std::ios_base::app);
-
-        writeTo(ofs, name_, string("CacheHits_hmc"), _CacheHits_hmc);
-        writeTo(ofs, name_, string("CacheHits_nonhmc"), _CacheHits_nonhmc);
-        writeTo(ofs, name_, string("CacheMisses_hmc"), _CacheMisses_hmc);
-        writeTo(ofs, name_, string("CacheMisses_nonhmc"), _CacheMisses_nonhmc);
-        writeTo(ofs, name_, string("Request_hmc"), _Request_hmc);
-        writeTo(ofs, name_, string("Request_nonhmc"), _Request_nonhmc);
-
-        ofs.close();
-    }
-#endif
-=======
     
     virtual bool isRetryNeeded(MemEvent * event, CacheLine * line) =0;
 
     // Let cache update timestamp
     void updateTimestamp(uint64_t newTS) { timestamp_ = newTS; }
->>>>>>> 9429bfc4
 
     // Send NACK in response to a request. Could be made virtual if needed.
     void sendNACK(MemEvent * event, bool up) {
@@ -936,23 +904,6 @@
 
     }
 
-<<<<<<< HEAD
-    // Helper function for printing statistics in MacSim format
-    template<typename T>
-    void writeTo(ofstream &stream, string prefix, string name, T count) 
-    {
-      #define FILED1_LENGTH 45
-      #define FILED2_LENGTH 20
-      #define FILED3_LENGTH 30
-    
-      stream.setf(ios::left, ios::adjustfield);
-      string capitalized_prefixed_name = boost::to_upper_copy(prefix + "_" + name);
-      stream << setw(FILED1_LENGTH) << capitalized_prefixed_name;
-    
-      stream.setf(ios::right, ios::adjustfield);
-      stream << setw(FILED2_LENGTH) << count << setw(FILED3_LENGTH) << count << endl << endl;
-    }
-=======
     void recordEventSentUp(Command cmd) {
         switch(cmd) {
             case GetSResp:
@@ -1031,7 +982,6 @@
     }
 
 
->>>>>>> 9429bfc4
 };
 
 
